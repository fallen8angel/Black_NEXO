from panda import Panda
from opendbc.car import Bus, get_safety_config, structs
from opendbc.car.hyundai.hyundaicanfd import CanBus
from opendbc.car.hyundai.values import HyundaiFlags, CAR, DBC, CAMERA_SCC_CAR, CANFD_RADAR_SCC_CAR, \
  CANFD_UNSUPPORTED_LONGITUDINAL_CAR, \
  UNSUPPORTED_LONGITUDINAL_CAR, Buttons
from opendbc.car.hyundai.radar_interface import RADAR_START_ADDR
from opendbc.car.interfaces import CarInterfaceBase, ACCEL_MIN, ACCEL_MAX
from opendbc.car.disable_ecu import disable_ecu
from openpilot.common.conversions import Conversions as CV
from openpilot.selfdrive.controls.neokii.cruise_state_manager import is_radar_disabler
from openpilot.common.params import Params
from opendbc.car.hyundai.values import HyundaiExFlags
from common.numpy_fast import interp
import copy

ButtonType = structs.CarState.ButtonEvent.Type
Ecu = structs.CarParams.Ecu

# Cancel button can sometimes be ACC pause/resume button, main button can also enable on some cars
ENABLE_BUTTONS = (ButtonType.accelCruise, ButtonType.decelCruise, ButtonType.cancel, ButtonType.mainCruise)

BUTTONS_DICT = {Buttons.RES_ACCEL: ButtonType.accelCruise, Buttons.SET_DECEL: ButtonType.decelCruise,
                Buttons.GAP_DIST: ButtonType.gapAdjustCruise, Buttons.CANCEL: ButtonType.cancel}


class CarInterface(CarInterfaceBase):
  @staticmethod
  def get_pid_accel_limits(CP, current_speed, cruise_speed):
    v_current_kph = current_speed * CV.MS_TO_KPH
    gas_max_bp = [0., 10., 30., 70., 130., 150.]
    gas_max_v = [1.5, 1.1, 0.8, 0.4, 0.15, 0.1]
    return ACCEL_MIN, interp(v_current_kph, gas_max_bp, gas_max_v)

  @staticmethod
  def _get_params(ret: structs.CarParams, candidate, fingerprint, car_fw, experimental_long, docs) -> structs.CarParams:
    ret.carName = "hyundai"

    cam_can = CanBus(None, fingerprint).CAM
    hda2 = 0x50 in fingerprint[cam_can] or 0x110 in fingerprint[cam_can] or Params().get_bool('CanFdHda2')
    CAN = CanBus(None, fingerprint, hda2)

    if ret.flags & HyundaiFlags.CANFD:
      # Shared configuration for CAN-FD cars
      ret.experimentalLongitudinalAvailable = candidate not in (CANFD_UNSUPPORTED_LONGITUDINAL_CAR | CANFD_RADAR_SCC_CAR)
      ret.enableBsm = 0x1e5 in fingerprint[CAN.ECAN]

      if 0x105 in fingerprint[CAN.ECAN]:
        ret.flags |= HyundaiFlags.HYBRID.value

      # detect HDA2 with ADAS Driving ECU
      if hda2:
        ret.flags |= HyundaiFlags.CANFD_HDA2.value
        if 0x110 in fingerprint[CAN.CAM]:
          ret.flags |= HyundaiFlags.CANFD_HDA2_ALT_STEERING.value
      else:
        # non-HDA2
        if candidate not in CANFD_RADAR_SCC_CAR:
          ret.flags |= HyundaiFlags.CANFD_CAMERA_SCC.value

      if 0x1cf not in fingerprint[CAN.ECAN]:
        ret.flags |= HyundaiFlags.CANFD_ALT_BUTTONS.value

      # Some HDA2 cars have alternative messages for gear checks
      # ICE cars do not have 0x130; GEARS message on 0x40 or 0x70 instead
      if 0x130 not in fingerprint[CAN.ECAN]:
        if 0x40 not in fingerprint[CAN.ECAN]:
          ret.flags |= HyundaiFlags.CANFD_ALT_GEARS_2.value
        else:
          ret.flags |= HyundaiFlags.CANFD_ALT_GEARS.value

    ret.radarUnavailable = RADAR_START_ADDR not in fingerprint[1] or Bus.radar not in DBC[ret.carFingerprint]
    ret.steerActuatorDelay = 0.2  # Default delay
    ret.steerLimitTimer = 0.4
    CarInterfaceBase.configure_torque_tune(candidate, ret.lateralTuning)

    # *** longitudinal control ***
    if ret.flags & HyundaiFlags.CANFD:
<<<<<<< HEAD
      ret.longitudinalTuning.kpBP = [1.]
      ret.longitudinalTuning.kpV = [1.0]
      ret.longitudinalTuning.kf = 0.5
      ret.experimentalLongitudinalAvailable = candidate not in (CANFD_UNSUPPORTED_LONGITUDINAL_CAR | CANFD_RADAR_SCC_CAR)
    else:
      ret.longitudinalTuning.kpBP = [1.]
      ret.longitudinalTuning.kpV = [0.8]
=======
      ret.longitudinalTuning.kpBP = [0.]
      ret.longitudinalTuning.kpV = [0.8]
      ret.longitudinalTuning.kf = 0.5
      ret.experimentalLongitudinalAvailable = candidate not in (CANFD_UNSUPPORTED_LONGITUDINAL_CAR | CANFD_RADAR_SCC_CAR)
    else:
      ret.longitudinalTuning.kpBP = [0.]
      ret.longitudinalTuning.kpV = [0.9]
>>>>>>> cb434208
      ret.longitudinalTuning.kf = 0.5
      ret.experimentalLongitudinalAvailable = True #candidate not in (LEGACY_SAFETY_MODE_CAR)

    ret.openpilotLongitudinalControl = experimental_long and ret.experimentalLongitudinalAvailable
    ret.pcmCruise = not ret.openpilotLongitudinalControl

    ret.startingState = True
    ret.stoppingDecelRate = 0.3
    ret.steerActuatorDelay = 0.2
    ret.steerLimitTimer = 2.0

    ret.vEgoStarting = 0.1
    ret.vEgoStopping = 0.1
    ret.startAccel = 1.0
    ret.longitudinalActuatorDelay = 0.5

    # *** feature detection ***
    if ret.flags & HyundaiFlags.CANFD:
      ret.enableBsm = 0x1e5 in fingerprint[CAN.ECAN]
    else:
      ret.enableBsm = 0x58b in fingerprint[0]

    ret.sccBus = 2 if (candidate in CAMERA_SCC_CAR or Params().get_bool('SccOnBus2')) else 0

    # *** panda safety config ***
    if ret.flags & HyundaiFlags.CANFD:
      cfgs = [get_safety_config(structs.CarParams.SafetyModel.hyundaiCanfd), ]
      if CAN.ECAN >= 4:
        cfgs.insert(0, get_safety_config(structs.CarParams.SafetyModel.noOutput))
      ret.safetyConfigs = cfgs

      if ret.flags & HyundaiFlags.CANFD_HDA2:
        ret.safetyConfigs[-1].safetyParam |= Panda.FLAG_HYUNDAI_CANFD_HDA2
        if ret.flags & HyundaiFlags.CANFD_HDA2_ALT_STEERING:
          ret.safetyConfigs[-1].safetyParam |= Panda.FLAG_HYUNDAI_CANFD_HDA2_ALT_STEERING
      if ret.flags & HyundaiFlags.CANFD_ALT_BUTTONS:
        ret.safetyConfigs[-1].safetyParam |= Panda.FLAG_HYUNDAI_CANFD_ALT_BUTTONS
      if ret.flags & HyundaiFlags.CANFD_CAMERA_SCC:
        ret.safetyConfigs[-1].safetyParam |= Panda.FLAG_HYUNDAI_CAMERA_SCC

      if ret.sccBus == 2:
        ret.openpilotLongitudinalControl = True
        ret.radarUnavailable = False

      if 0x60 in fingerprint[CAN.ECAN]:
        ret.exFlags |= HyundaiExFlags.AUTOHOLD.value
      if 0x3a0 in fingerprint[CAN.ECAN]:
        ret.exFlags |= HyundaiExFlags.TPMS.value

    else:
      # Shared configuration for non CAN-FD cars
      ret.experimentalLongitudinalAvailable = candidate not in (UNSUPPORTED_LONGITUDINAL_CAR | CAMERA_SCC_CAR)
      ret.enableBsm = 0x58b in fingerprint[0]

      # Send LFA message on cars with HDA
      if 0x485 in fingerprint[2]:
        ret.flags |= HyundaiFlags.SEND_LFA.value

      # These cars use the FCA11 message for the AEB and FCW signals, all others use SCC12
      if 0x38d in fingerprint[0] or 0x38d in fingerprint[2]:
        ret.flags |= HyundaiFlags.USE_FCA.value

      if ret.flags & HyundaiFlags.LEGACY:
        # these cars require a special panda safety mode due to missing counters and checksums in the messages
        ret.safetyConfigs = [get_safety_config(structs.CarParams.SafetyModel.hyundaiLegacy)]
      else:
        ret.safetyConfigs = [get_safety_config(structs.CarParams.SafetyModel.hyundai, 0)]

      if 1151 in fingerprint[0]:
        ret.exFlags |= HyundaiExFlags.AUTOHOLD.value
      if 1427 in fingerprint[0]:
        ret.exFlags |= HyundaiExFlags.TPMS.value
      if 1348 in fingerprint[0]:
        ret.exFlags |= HyundaiExFlags.NAVI.value

      if not ret.openpilotLongitudinalControl:
        ret.radarUnavailable = ret.sccBus == -1

      if ret.sccBus == 2:
        if 1290 in fingerprint[0] or 1290 in fingerprint[2]:
          ret.exFlags |= HyundaiExFlags.SCC13.value
        if 905 in fingerprint[0] or 905 in fingerprint[2]:
          ret.exFlags |= HyundaiExFlags.SCC14.value
        ret.openpilotLongitudinalControl = True
        ret.radarUnavailable = False
        ret.safetyConfigs = [get_safety_config(structs.CarParams.SafetyModel.hyundaiLegacy)]

    if ret.openpilotLongitudinalControl and ret.sccBus == 0 and not Params().get_bool('CruiseStateControl'):
      ret.pcmCruise = False
    else:
      ret.pcmCruise = True # managed by cruise state manager

    if ret.openpilotLongitudinalControl:
      ret.safetyConfigs[-1].safetyParam |= Panda.FLAG_HYUNDAI_LONG
    if ret.flags & HyundaiFlags.HYBRID:
      ret.safetyConfigs[-1].safetyParam |= Panda.FLAG_HYUNDAI_HYBRID_GAS
    elif ret.flags & HyundaiFlags.EV:
      ret.safetyConfigs[-1].safetyParam |= Panda.FLAG_HYUNDAI_EV_GAS

    if ret.centerToFront == 0:
      ret.centerToFront = ret.wheelbase * 0.4

    return ret

  @staticmethod
  def init(CP, can_recv, can_send):
    if is_radar_disabler(CP) and not (CP.flags & HyundaiFlags.CANFD_CAMERA_SCC.value):
      addr, bus = 0x7d0, 0
      if CP.flags & HyundaiFlags.CANFD_HDA2.value:
        addr, bus = 0x730, CanBus(CP).ECAN
      disable_ecu(can_recv, can_send, bus=bus, addr=addr, com_cont_req=b'\x28\x83\x01')

    # for blinkers
    if CP.flags & HyundaiFlags.ENABLE_BLINKERS:
      disable_ecu(can_recv, can_send, bus=CanBus(CP).ECAN, addr=0x7B1, com_cont_req=b'\x28\x83\x01')


  @staticmethod
  def get_params_adjust_set_speed(CP):
    if CP.flags & HyundaiFlags.CANFD:
      return [16], [20]
    return [16, 20], [12, 14, 16, 18]

  def create_buttons(self, button):
    if self.CP.flags & HyundaiFlags.CANFD:
      if self.CP.flags & HyundaiFlags.CANFD_ALT_BUTTONS:
        return self.create_buttons_can_fd_alt(button)
      return self.create_buttons_can_fd(button)
    else:
      return self.create_buttons_can(button)

  def get_buttons_dict(self):
    return BUTTONS_DICT

  def create_buttons_can(self, button):
    values = copy.copy(self.CS.clu11)
    values["CF_Clu_CruiseSwState"] = button
    values["CF_Clu_AliveCnt1"] = (values["CF_Clu_AliveCnt1"] + 1) % 0x10
    return self.CC.packer.make_can_msg("CLU11", self.CP.sccBus, values)

  def create_buttons_can_fd(self, button):
    values = {
      "COUNTER": self.CS.buttons_counter + 1,
      "SET_ME_1": 1,
      "CRUISE_BUTTONS": button,
    }
    bus = self.CC.CAN.ECAN if self.CP.flags & HyundaiFlags.CANFD_HDA2 else self.CC.CAN.CAM
    return self.CC.packer.make_can_msg("CRUISE_BUTTONS", bus, values)

  def create_buttons_can_fd_alt(self, button):
    values = copy.copy(self.CS.canfd_buttons)
    values["CRUISE_BUTTONS"] = button
    values["COUNTER"] = (values["COUNTER"] + 1) % 256
    bus = self.CC.CAN.ECAN if self.CP.flags & HyundaiFlags.CANFD_HDA2 else self.CC.CAN.CAM
    return self.CC.packer.make_can_msg("CRUISE_BUTTONS_ALT", bus, values)
<|MERGE_RESOLUTION|>--- conflicted
+++ resolved
@@ -76,15 +76,6 @@
 
     # *** longitudinal control ***
     if ret.flags & HyundaiFlags.CANFD:
-<<<<<<< HEAD
-      ret.longitudinalTuning.kpBP = [1.]
-      ret.longitudinalTuning.kpV = [1.0]
-      ret.longitudinalTuning.kf = 0.5
-      ret.experimentalLongitudinalAvailable = candidate not in (CANFD_UNSUPPORTED_LONGITUDINAL_CAR | CANFD_RADAR_SCC_CAR)
-    else:
-      ret.longitudinalTuning.kpBP = [1.]
-      ret.longitudinalTuning.kpV = [0.8]
-=======
       ret.longitudinalTuning.kpBP = [0.]
       ret.longitudinalTuning.kpV = [0.8]
       ret.longitudinalTuning.kf = 0.5
@@ -92,7 +83,6 @@
     else:
       ret.longitudinalTuning.kpBP = [0.]
       ret.longitudinalTuning.kpV = [0.9]
->>>>>>> cb434208
       ret.longitudinalTuning.kf = 0.5
       ret.experimentalLongitudinalAvailable = True #candidate not in (LEGACY_SAFETY_MODE_CAR)
 
